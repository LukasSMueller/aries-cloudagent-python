--- conflicted
+++ resolved
@@ -76,16 +76,6 @@
         self.credential_state[cred_id] = payload["state"]
         self.credential_event.set()
 
-<<<<<<< HEAD
-    def check_received_creds(self) -> (int, int):
-        self.credential_event.clear()
-        pending = 0
-        total = len(self.credential_state)
-        for result in self.credential_state.values():
-            if result != "acked":
-                pending += 1
-        return pending, total
-=======
     async def check_received_creds(self) -> (int, int):
         while True:
             self.credential_event.clear()
@@ -97,7 +87,6 @@
             if self.credential_event.is_set():
                 continue
             return pending, total
->>>>>>> 7ea4014a
 
     async def update_creds(self):
         await self.credential_event.wait()
@@ -128,26 +117,6 @@
         self.schema_id = None
         self.credential_definition_id = None
 
-<<<<<<< HEAD
-    async def handle_credentials(self, payload):
-        cred_id = payload["credential_exchange_id"]
-        self.credential_state[cred_id] = payload["state"]
-        self.credential_event.set()
-
-    def check_received_creds(self) -> (int, int):
-        self.credential_event.clear()
-        pending = 0
-        total = len(self.credential_state)
-        for result in self.credential_state.values():
-            if result != "acked":
-                pending += 1
-        return pending, total
-
-    async def update_creds(self):
-        await self.credential_event.wait()
-
-=======
->>>>>>> 7ea4014a
     async def publish_defs(self):
         # create a schema
         self.log("Publishing test schema")
