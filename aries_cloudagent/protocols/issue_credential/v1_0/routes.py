--- conflicted
+++ resolved
@@ -28,8 +28,10 @@
     UUIDFour,
     UUID4,
 )
+from ....revocation.error import RevocationError
 from ....storage.error import StorageError, StorageNotFoundError
 from ....wallet.base import BaseWallet
+from ....wallet.error import WalletError
 from ....utils.outofband import serialize_outofband
 
 # FIXME: We shouldn't rely on a hardcoded message version here.
@@ -292,18 +294,13 @@
         record = await V10CredentialExchange.retrieve_by_id(
             context, credential_exchange_id
         )
-<<<<<<< HEAD
         result = record.serialize()
     except StorageNotFoundError as err:
         raise web.HTTPNotFound(reason=err.roll_up) from err
     except BaseModelError as err:
         raise web.HTTPBadRequest(reason=err.roll_up) from err
+
     return web.json_response(result)
-=======
-    except StorageNotFoundError as err:
-        raise web.HTTPNotFound(reason=err.roll_up) from err
-    return web.json_response(record.serialize())
->>>>>>> 70d540a4
 
 
 @docs(
@@ -341,40 +338,31 @@
         raise web.HTTPBadRequest(reason="credential_proposal must be provided")
     auto_remove = body.get("auto_remove")
     trace_msg = body.get("trace")
-<<<<<<< HEAD
-
-=======
->>>>>>> 70d540a4
+
     try:
         preview = CredentialPreview.deserialize(preview_spec)
         connection_record = await ConnectionRecord.retrieve_by_id(
             context, connection_id
         )
-<<<<<<< HEAD
-    except (StorageNotFoundError, BadRequest) as err:
-=======
-    except (BaseModelError, StorageNotFoundError) as err:
->>>>>>> 70d540a4
-        raise web.HTTPBadRequest(reason=err.roll_up) from err
-
-    if not connection_record.is_ready:
-        raise web.HTTPForbidden(reason=f"Connection {connection_id} not ready")
-
-    credential_proposal = CredentialProposal(
-        comment=comment,
-        credential_proposal=preview,
-        **{t: body.get(t) for t in CRED_DEF_TAGS if body.get(t)},
-    )
-    credential_proposal.assign_trace_decorator(
-        context.settings, trace_msg,
-    )
-
-    trace_event(
-        context.settings, credential_proposal, outcome="credential_exchange_send.START",
-    )
-
-    credential_manager = CredentialManager(context)
-    try:
+        if not connection_record.is_ready:
+            raise web.HTTPForbidden(reason=f"Connection {connection_id} not ready")
+
+        credential_proposal = CredentialProposal(
+            comment=comment,
+            credential_proposal=preview,
+            **{t: body.get(t) for t in CRED_DEF_TAGS if body.get(t)},
+        )
+        credential_proposal.assign_trace_decorator(
+            context.settings, trace_msg,
+        )
+
+        trace_event(
+            context.settings,
+            credential_proposal,
+            outcome="credential_exchange_send.START"
+        )
+
+        credential_manager = CredentialManager(context)
         (
             credential_exchange_record,
             credential_offer_message
@@ -432,28 +420,25 @@
         connection_record = await ConnectionRecord.retrieve_by_id(
             context, connection_id
         )
-    except (BaseModelError, StorageNotFoundError) as err:
-        raise web.HTTPBadRequest(reason=err.roll_up) from err
-
-    if not connection_record.is_ready:
-        raise web.HTTPForbidden(reason=f"Connection {connection_id} not ready")
-
-    credential_manager = CredentialManager(context)
-
-    credential_exchange_record = await credential_manager.create_proposal(
-        connection_id,
-        comment=comment,
-        credential_preview=preview,
-        auto_remove=auto_remove,
-        trace=trace_msg,
-        **{t: body.get(t) for t in CRED_DEF_TAGS if body.get(t)},
-    )
-
-    try:
+
+        if not connection_record.is_ready:
+            raise web.HTTPForbidden(reason=f"Connection {connection_id} not ready")
+
+        credential_manager = CredentialManager(context)
+        credential_exchange_record = await credential_manager.create_proposal(
+            connection_id,
+            comment=comment,
+            credential_preview=preview,
+            auto_remove=auto_remove,
+            trace=trace_msg,
+            **{t: body.get(t) for t in CRED_DEF_TAGS if body.get(t)},
+        )
+
         credential_proposal = CredentialProposal.deserialize(
             credential_exchange_record.credential_proposal_dict
         )
-    except BaseModelError as err:
+        result = credential_exchange_record.serialize()
+    except (BaseModelError, StorageError) as err:
         raise web.HTTPBadRequest(reason=err.roll_up) from err
 
     await outbound_handler(
@@ -467,7 +452,7 @@
         perf_counter=r_time,
     )
 
-    return web.json_response(credential_exchange_record.serialize())
+    return web.json_response(result)
 
 
 async def _create_free_offer(
@@ -482,36 +467,40 @@
 ):
     """Create a credential offer and related exchange record."""
 
-    credential_preview = CredentialPreview.deserialize(preview_spec)
-    credential_proposal = CredentialProposal(
-        comment=comment,
-        credential_proposal=credential_preview,
-        cred_def_id=cred_def_id,
-    )
-    credential_proposal.assign_trace_decorator(
-        context.settings, trace_msg,
-    )
-    credential_proposal_dict = credential_proposal.serialize()
-
-    credential_exchange_record = V10CredentialExchange(
-        connection_id=connection_id,
-        initiator=V10CredentialExchange.INITIATOR_SELF,
-        credential_definition_id=cred_def_id,
-        credential_proposal_dict=credential_proposal_dict,
-        auto_issue=auto_issue,
-        auto_remove=auto_remove,
-        trace=trace_msg,
-    )
-
-    credential_manager = CredentialManager(context)
-
-    (
-        credential_exchange_record,
-        credential_offer_message,
-    ) = await credential_manager.create_offer(
-        credential_exchange_record, comment=comment
-    )
-    return credential_exchange_record, credential_offer_message
+    try:
+        credential_preview = CredentialPreview.deserialize(preview_spec)
+        credential_proposal = CredentialProposal(
+            comment=comment,
+            credential_proposal=credential_preview,
+            cred_def_id=cred_def_id,
+        )
+        credential_proposal.assign_trace_decorator(
+            context.settings, trace_msg,
+        )
+        credential_proposal_dict = credential_proposal.serialize()
+
+        credential_exchange_record = V10CredentialExchange(
+            connection_id=connection_id,
+            initiator=V10CredentialExchange.INITIATOR_SELF,
+            credential_definition_id=cred_def_id,
+            credential_proposal_dict=credential_proposal_dict,
+            auto_issue=auto_issue,
+            auto_remove=auto_remove,
+            trace=trace_msg,
+        )
+
+        credential_manager = CredentialManager(context)
+
+        (
+            credential_exchange_record,
+            credential_offer_message,
+        ) = await credential_manager.create_offer(
+            credential_exchange_record, comment=comment
+        )
+    except BaseModelError as err:
+        raise web.HTTPBadRequest(reason=err.roll_up) from err
+
+    return (credential_exchange_record, credential_offer_message)
 
 
 @docs(
@@ -558,10 +547,13 @@
 
     wallet: BaseWallet = await context.inject(BaseWallet)
     if connection_id:
-        connection_record = await ConnectionRecord.retrieve_by_id(
-            context, connection_id
-        )
-        conn_did = await wallet.get_local_did(connection_record.my_did)
+        try:
+            connection_record = await ConnectionRecord.retrieve_by_id(
+                context, connection_id
+            )
+            conn_did = await wallet.get_local_did(connection_record.my_did)
+        except (WalletError, StorageError) as err:
+            raise web.HTTPBadRequest(reason=err.roll_up) from err
     else:
         conn_did = await wallet.get_public_did()
         if not conn_did:
@@ -590,10 +582,15 @@
         perf_counter=r_time,
     )
 
-    oob_url = serialize_outofband(context, credential_offer_message, conn_did, endpoint)
-
-    response = {"record": credential_exchange_record.serialize(), "oob_url": oob_url}
-
+    try:
+        oob_url = serialize_outofband(
+            context, credential_offer_message, conn_did, endpoint
+        )
+        result = credential_exchange_record.serialize()
+    except BaseModelError as err:
+        raise web.HTTPBadRequest(reason=err.roll_up) from err
+
+    response = {"record": result, "oob_url": oob_url}
     return web.json_response(response)
 
 
@@ -644,22 +641,26 @@
         connection_record = await ConnectionRecord.retrieve_by_id(
             context, connection_id
         )
-    except StorageNotFoundError as err:
-        raise web.HTTPBadRequest(reason=err.roll_up) from err
-
-    if not connection_record.is_ready:
-        raise web.HTTPForbidden(reason=f"Connection {connection_id} not ready")
-
-    (credential_exchange_record, credential_offer_message) = await _create_free_offer(
-        context,
-        cred_def_id,
-        connection_id,
-        auto_issue,
-        auto_remove,
-        preview_spec,
-        comment,
-        trace_msg,
-    )
+
+        if not connection_record.is_ready:
+            raise web.HTTPForbidden(reason=f"Connection {connection_id} not ready")
+
+        (
+            credential_exchange_record,
+            credential_offer_message
+        ) = await _create_free_offer(
+            context,
+            cred_def_id,
+            connection_id,
+            auto_issue,
+            auto_remove,
+            preview_spec,
+            comment,
+            trace_msg,
+        )
+        result = credential_exchange_record.serialize()
+    except (StorageNotFoundError, BaseModelError) as err:
+        raise web.HTTPBadRequest(reason=err.roll_up) from err
 
     await outbound_handler(credential_offer_message, connection_id=connection_id)
 
@@ -670,7 +671,7 @@
         perf_counter=r_time,
     )
 
-    return web.json_response(credential_exchange_record.serialize())
+    return web.json_response(result)
 
 
 @docs(
@@ -722,18 +723,22 @@
         connection_record = await ConnectionRecord.retrieve_by_id(
             context, connection_id
         )
-    except StorageNotFoundError as err:
-        raise web.HTTPBadRequest(reason=err.roll_up) from err
-
-    if not connection_record.is_ready:
-        raise web.HTTPForbidden(reason=f"Connection {connection_id} not ready")
-
-    credential_manager = CredentialManager(context)
-
-    (
-        credential_exchange_record,
-        credential_offer_message,
-    ) = await credential_manager.create_offer(credential_exchange_record, comment=None)
+
+        if not connection_record.is_ready:
+            raise web.HTTPForbidden(reason=f"Connection {connection_id} not ready")
+
+        credential_manager = CredentialManager(context)
+        (
+            credential_exchange_record,
+            credential_offer_message,
+        ) = await credential_manager.create_offer(
+            credential_exchange_record,
+            comment=None
+        )
+
+        result = credential_exchange_record.serialize()
+    except (StorageNotFoundError, BaseModelError) as err:
+        raise web.HTTPBadRequest(reason=err.roll_up) from err
 
     await outbound_handler(credential_offer_message, connection_id=connection_id)
 
@@ -744,7 +749,7 @@
         perf_counter=r_time,
     )
 
-    return web.json_response(credential_exchange_record.serialize())
+    return web.json_response(result)
 
 
 @docs(tags=["issue-credential"], summary="Send issuer a credential request")
@@ -788,20 +793,21 @@
         connection_record = await ConnectionRecord.retrieve_by_id(
             context, connection_id
         )
-    except StorageNotFoundError as err:
-        raise web.HTTPBadRequest(reason=err.roll_up) from err
-
-    if not connection_record.is_ready:
-        raise web.HTTPForbidden(reason=f"Connection {connection_id} not ready")
-
-    credential_manager = CredentialManager(context)
-
-    (
-        credential_exchange_record,
-        credential_request_message,
-    ) = await credential_manager.create_request(
-        credential_exchange_record, connection_record.my_did
-    )
+
+        if not connection_record.is_ready:
+            raise web.HTTPForbidden(reason=f"Connection {connection_id} not ready")
+
+        credential_manager = CredentialManager(context)
+        (
+            credential_exchange_record,
+            credential_request_message,
+        ) = await credential_manager.create_request(
+            credential_exchange_record, connection_record.my_did
+        )
+
+        result = credential_exchange_record.serialize()
+    except (StorageNotFoundError, BaseModelError) as err:
+        raise web.HTTPBadRequest(reason=err.roll_up) from err
 
     await outbound_handler(credential_request_message, connection_id=connection_id)
 
@@ -812,7 +818,7 @@
         perf_counter=r_time,
     )
 
-    return web.json_response(credential_exchange_record.serialize())
+    return web.json_response(result)
 
 
 @docs(tags=["issue-credential"], summary="Send holder a credential")
@@ -843,18 +849,18 @@
 
     credential_exchange_id = request.match_info["cred_ex_id"]
     try:
-        cred_exch_record = await V10CredentialExchange.retrieve_by_id(
+        credential_exchange_record = await V10CredentialExchange.retrieve_by_id(
             context, credential_exchange_id
         )
     except StorageNotFoundError as err:
         raise web.HTTPNotFound(reason=err.roll_up) from err
-    connection_id = cred_exch_record.connection_id
-
-    if cred_exch_record.state != (V10CredentialExchange.STATE_REQUEST_RECEIVED):
+    connection_id = credential_exchange_record.connection_id
+
+    if credential_exchange_record.state != V10CredentialExchange.STATE_REQUEST_RECEIVED:
         raise web.HTTPBadRequest(
             reason=(
                 f"Credential exchange {credential_exchange_id} "
-                f"in {cred_exch_record.state} state "
+                f"in {credential_exchange_record.state} state "
                 f"(must be {V10CredentialExchange.STATE_REQUEST_RECEIVED})"
             )
         )
@@ -863,32 +869,27 @@
         connection_record = await ConnectionRecord.retrieve_by_id(
             context, connection_id
         )
-    except StorageNotFoundError as err:
-        raise web.HTTPBadRequest(reason=err.roll_up) from err
-
-    if not connection_record.is_ready:
-        raise web.HTTPForbidden(reason=f"Connection {connection_id} not ready")
-
-    try:
+
+        if not connection_record.is_ready:
+            raise web.HTTPForbidden(reason=f"Connection {connection_id} not ready")
+
         credential_preview = CredentialPreview.deserialize(preview_spec)
-    except BaseModelError as err:
-        raise web.HTTPBadRequest(reason=err.roll_up) from err
-
-    credential_manager = CredentialManager(context)
-
-    try:
+
+        credential_manager = CredentialManager(context)
         (
-            cred_exch_record,
+            credential_exchange_record,
             credential_issue_message,
         ) = await credential_manager.issue_credential(
-            cred_exch_record,
+            credential_exchange_record,
             comment=comment,
             credential_values=credential_preview.attr_dict(decode=False),
         )
-    except IssuerRevocationRegistryFullError as err:
-        raise web.HTTPBadRequest(
-            reason=f"Revocation registry {connection_record.revoc_reg_id} is full"
-        ) from err
+
+        result = credential_exchange_record.serialize()
+    except (
+        StorageNotFoundError, IssuerRevocationRegistryFullError, BaseModelError
+    ) as err:
+        raise web.HTTPBadRequest(reason=err.roll_up) from err
 
     await outbound_handler(credential_issue_message, connection_id=connection_id)
 
@@ -899,7 +900,7 @@
         perf_counter=r_time,
     )
 
-    return web.json_response(cred_exch_record.serialize())
+    return web.json_response(result)
 
 
 @docs(tags=["issue-credential"], summary="Store a received credential")
@@ -935,8 +936,8 @@
         )
     except StorageNotFoundError as err:
         raise web.HTTPNotFound(reason=err.roll_up) from err
+
     connection_id = credential_exchange_record.connection_id
-
     if credential_exchange_record.state != (
         V10CredentialExchange.STATE_CREDENTIAL_RECEIVED
     ):
@@ -952,20 +953,21 @@
         connection_record = await ConnectionRecord.retrieve_by_id(
             context, connection_id
         )
-    except StorageNotFoundError as err:
-        raise web.HTTPBadRequest(reason=err.roll_up) from err
-
-    if not connection_record.is_ready:
-        raise web.HTTPForbidden(reason=f"Connection {connection_id} not ready")
-
-    credential_manager = CredentialManager(context)
-
-    (
-        credential_exchange_record,
-        credential_stored_message,
-    ) = await credential_manager.store_credential(
-        credential_exchange_record, credential_id
-    )
+
+        if not connection_record.is_ready:
+            raise web.HTTPForbidden(reason=f"Connection {connection_id} not ready")
+
+        credential_manager = CredentialManager(context)
+        (
+            credential_exchange_record,
+            credential_stored_message,
+        ) = await credential_manager.store_credential(
+            credential_exchange_record, credential_id
+        )
+
+        result = credential_exchange_record.serialize()
+    except (StorageNotFoundError, BaseModelError) as err:
+        raise web.HTTPBadRequest(reason=err.roll_up) from err
 
     await outbound_handler(credential_stored_message, connection_id=connection_id)
 
@@ -976,7 +978,7 @@
         perf_counter=r_time,
     )
 
-    return web.json_response(credential_exchange_record.serialize())
+    return web.json_response(result)
 
 
 @docs(
@@ -1003,7 +1005,7 @@
     credential_manager = CredentialManager(context)
     try:
         await credential_manager.revoke_credential(rev_reg_id, cred_rev_id, publish)
-    except StorageNotFoundError as err:
+    except (RevocationError, StorageNotFoundError) as err:
         raise web.HTTPBadRequest(reason=err.roll_up) from err
 
     return web.json_response({})
@@ -1026,9 +1028,11 @@
 
     credential_manager = CredentialManager(context)
 
-    return web.json_response(
-        {"results": await credential_manager.publish_pending_revocations()}
-    )
+    try:
+        results = await credential_manager.publish_pending_revocations()
+    except (RevocationError, StorageNotFoundError) as err:
+        raise web.HTTPBadRequest(reason=err.roll_up) from err
+    return web.json_response({"results": results})
 
 
 @docs(
@@ -1049,9 +1053,12 @@
         credential_exchange_record = await V10CredentialExchange.retrieve_by_id(
             context, credential_exchange_id
         )
+        await credential_exchange_record.delete_record(context)
     except StorageNotFoundError as err:
         raise web.HTTPNotFound(reason=err.roll_up) from err
-    await credential_exchange_record.delete_record(context)
+    except StorageError as err:
+        raise web.HTTPBadRequest(reason=err.roll_up) from err
+
     return web.json_response({})
 
 
